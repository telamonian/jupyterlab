{
  "name": "jupyter-js-plugins",
  "version": "0.2.3",
  "description": "Plugins for JupyterLab",
  "main": "lib/index.js",
  "typings": "lib/index.d.ts",
  "dependencies": {
    "codemirror": "^5.10.0",
<<<<<<< HEAD
    "jupyter-js-cells": "^0.2.5",
    "jupyter-js-filebrowser": "^0.4.1",
    "jupyter-js-notebook": "^0.3.0",
    "jupyter-js-services": "^0.3.3",
=======
    "jupyter-js-filebrowser": "^0.4.7",
    "jupyter-js-notebook": "^0.3.2",
    "jupyter-js-services": "^0.4.1",
>>>>>>> 188376ab
    "jupyter-js-terminal": "^0.1.12",
    "jupyter-js-utils": "^0.2.7",
    "phosphide": "^0.2.0",
    "phosphor-codemirror": "^0.0.1",
    "phosphor-di": "^0.9.0",
    "phosphor-properties": "^2.0.0",
    "phosphor-tabs": "^1.0.0-rc.2"
  },
  "devDependencies": {
    "css-loader": "^0.23.1",
    "expect.js": "^0.3.1",
    "fs-extra": "^0.26.4",
    "istanbul-instrumenter-loader": "^0.1.3",
    "json-loader": "^0.5.4",
    "karma": "^0.13.19",
    "karma-chrome-launcher": "^0.2.2",
    "karma-coverage": "^0.5.3",
    "karma-firefox-launcher": "^0.1.7",
    "karma-ie-launcher": "^0.2.0",
    "karma-mocha": "^0.2.1",
    "karma-mocha-reporter": "^1.1.5",
    "mocha": "^2.3.4",
    "rimraf": "^2.5.0",
    "style-loader": "^0.13.0",
    "typedoc": "^0.3.12",
    "typescript": "^1.7.5",
    "webpack": "^1.12.11"
  },
  "scripts": {
    "clean": "rimraf docs && rimraf lib && rimraf test/build",
    "clean:example": "rimraf example/build",
    "build:example": "webpack --config example/webpack.conf.js",
    "build:src": "tsc --project src && node scripts/copycss.js",
    "build:test": "tsc --project test/src && webpack --config test/webpack.conf.js",
    "build": "npm run build:src && npm run build:test",
    "docs": "typedoc --options scripts/tdoptions.json",
    "postinstall": "npm dedupe",
    "prepublish": "npm run build",
    "test:chrome": "karma start --browsers=Chrome test/karma.conf.js",
    "test:coverage": "webpack --config test/webpack-cov.conf.js && karma start test/karma-cov.conf.js",
    "test:firefox": "karma start --browsers=Firefox test/karma.conf.js",
    "test:ie": "karma start --browsers=IE test/karma.conf.js",
    "test:debug": "karma start --browsers=Chrome --singleRun=false --debug=true test/karma.conf.js",
    "test": "npm run test:firefox"
  },
  "repository": {
    "type": "git",
    "url": "https://github.com/jupyter/jupyter-js-plugins"
  },
  "keywords": [
    "jupyter",
    "jupyterlab",
    "plugins",
    "lab"
  ],
  "files": [
    "lib/*.css",
    "lib/*.d.ts",
    "lib/*.js",
    "lib/**/*.css",
    "lib/**/*.d.ts",
    "lib/**/*.js"
  ],
  "author": "Project Jupyter",
  "license": "BSD-3-Clause",
  "bugs": {
    "url": "https://github.com/jupyter/jupyter-js-plugins/issues"
  },
  "homepage": "https://github.com/jupyter/jupyter-js-plugins"
}<|MERGE_RESOLUTION|>--- conflicted
+++ resolved
@@ -6,16 +6,10 @@
   "typings": "lib/index.d.ts",
   "dependencies": {
     "codemirror": "^5.10.0",
-<<<<<<< HEAD
     "jupyter-js-cells": "^0.2.5",
-    "jupyter-js-filebrowser": "^0.4.1",
-    "jupyter-js-notebook": "^0.3.0",
-    "jupyter-js-services": "^0.3.3",
-=======
     "jupyter-js-filebrowser": "^0.4.7",
     "jupyter-js-notebook": "^0.3.2",
     "jupyter-js-services": "^0.4.1",
->>>>>>> 188376ab
     "jupyter-js-terminal": "^0.1.12",
     "jupyter-js-utils": "^0.2.7",
     "phosphide": "^0.2.0",
