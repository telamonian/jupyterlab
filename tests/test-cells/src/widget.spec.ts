--- conflicted
+++ resolved
@@ -726,15 +726,9 @@
       let sessionContext: ISessionContext;
 
       beforeEach(async () => {
-<<<<<<< HEAD
-        session = await createClientSession();
-        await (session as ClientSession).initialize();
-        await session.kernel!.ready;
-=======
         sessionContext = await createSessionContext();
         await (sessionContext as SessionContext).initialize();
         await sessionContext.session?.kernel?.info;
->>>>>>> 28cef062
       });
 
       afterEach(() => {
@@ -756,13 +750,8 @@
         widget.initializeState();
         let originalCount: number;
         widget.model.value.text = 'foo';
-<<<<<<< HEAD
         originalCount = widget.model.executionCount!;
-        await CodeCell.execute(widget, session);
-=======
-        originalCount = widget.model.executionCount;
         await CodeCell.execute(widget, sessionContext);
->>>>>>> 28cef062
         const executionCount = widget.model.executionCount;
         expect(executionCount).not.toEqual(originalCount);
       });
