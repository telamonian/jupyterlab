--- conflicted
+++ resolved
@@ -389,7 +389,6 @@
         return cmd, dict(env=env, cwd=cwd)
 
 
-<<<<<<< HEAD
 class RootedServerApp(ServerApp):
 
     @default('root_dir')
@@ -409,9 +408,7 @@
         return root_dir
 
 
-=======
 @deprecated(removed_version=4)
->>>>>>> 5051aa2b
 def run_jest(jest_dir):
     """Run a jest test in the given base directory.
     """
