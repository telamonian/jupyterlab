--- conflicted
+++ resolved
@@ -13,13 +13,9 @@
 
 import { each } from '@phosphor/algorithm';
 
-<<<<<<< HEAD
-import {IHeading, TableOfContents} from './toc';
-=======
 import { TableOfContentsRegistry } from './registry';
 
-import { IHeading } from './toc';
->>>>>>> 37bdc2e0
+import { IHeading, TableOfContents } from './toc';
 
 const VDOM_MIME_TYPE = 'application/vdom.v1+json';
 
@@ -100,12 +96,8 @@
                 cell.node,
                 onClickFactory,
                 sanitizer,
-<<<<<<< HEAD
                 numberingDict,
                 numbering
-=======
-                numberingDict
->>>>>>> 37bdc2e0
               )
             );
           } else {
