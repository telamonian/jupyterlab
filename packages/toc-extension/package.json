{
  "name": "@jupyterlab/toc-extension",
  "version": "4.0.0",
  "private": false,
  "description": "Table of Contents extension for JupyterLab",
  "keywords": [
    "jupyter",
    "jupyterlab",
    "jupyterlab-extension"
  ],
  "homepage": "https://github.com/jupyterlab/jupyterlab-toc",
  "bugs": {
    "url": "https://github.com/jupyterlab/jupyterlab-toc/issues"
  },
  "repository": {
    "type": "git",
    "url": "https://github.com/jupyterlab/jupyterlab-toc.git"
  },
  "license": "BSD-3-Clause",
  "author": "Project Jupyter",
  "files": [
    "lib/**/*.{d.ts,eot,gif,html,jpg,js,js.map,json,png,svg,woff2,ttf}",
    "schema/*.json",
    "style/**/*.{css,eot,gif,html,jpg,json,png,svg,woff2,ttf}"
  ],
  "main": "lib/index.js",
  "types": "lib/index.d.ts",
  "scripts": {
    "build": "tsc",
    "clean": "rimraf lib",
    "precommit": "lint-staged",
    "prepublishOnly": "npm run build",
    "prettier": "prettier --write '**/*{.ts,.tsx,.js,.jsx,.css,.json,.md}'",
    "watch": "tsc -w"
  },
  "lint-staged": {
    "**/*{.ts,.tsx,.css,.json,.md}": [
      "prettier --write",
      "git add"
    ]
  },
  "dependencies": {
<<<<<<< HEAD
    "@jupyterlab/application": "^2.2.0-alpha.0",
    "@jupyterlab/apputils": "^2.2.0-alpha.0",
    "@jupyterlab/docmanager": "^2.2.0-alpha.0",
    "@jupyterlab/fileeditor": "^2.2.0-alpha.0",
    "@jupyterlab/markdownviewer": "^2.2.0-alpha.0",
    "@jupyterlab/notebook": "^2.2.0-alpha.0",
    "@jupyterlab/rendermime": "^2.2.0-alpha.0",
    "@jupyterlab/settingregistry": "^2.2.0-alpha.0",
    "@jupyterlab/toc": "^4.0.0",
    "@lumino/widgets": "^1.11.1"
=======
    "@jupyterlab/application": "^2.0.0",
    "@jupyterlab/docmanager": "^2.0.0",
    "@jupyterlab/fileeditor": "^2.0.0",
    "@jupyterlab/markdownviewer": "^2.0.0",
    "@jupyterlab/notebook": "^2.0.0",
    "@jupyterlab/rendermime": "^2.0.0",
    "@jupyterlab/toc": "^4.0.0"
>>>>>>> 0e2d475c
  },
  "devDependencies": {
    "husky": "^2.7.0",
    "lint-staged": "^8.2.1",
    "prettier": "^1.19.1",
    "rimraf": "~3.0.0",
    "tslint": "^5.20.1",
    "tslint-config-prettier": "^1.18.0",
    "tslint-plugin-prettier": "^2.1.0",
    "typescript": "~3.9.2"
  },
  "publishConfig": {
    "access": "public"
  },
  "jupyterlab": {
    "extension": "true",
    "schemaDir": "schema"
  }
}<|MERGE_RESOLUTION|>--- conflicted
+++ resolved
@@ -40,18 +40,6 @@
     ]
   },
   "dependencies": {
-<<<<<<< HEAD
-    "@jupyterlab/application": "^2.2.0-alpha.0",
-    "@jupyterlab/apputils": "^2.2.0-alpha.0",
-    "@jupyterlab/docmanager": "^2.2.0-alpha.0",
-    "@jupyterlab/fileeditor": "^2.2.0-alpha.0",
-    "@jupyterlab/markdownviewer": "^2.2.0-alpha.0",
-    "@jupyterlab/notebook": "^2.2.0-alpha.0",
-    "@jupyterlab/rendermime": "^2.2.0-alpha.0",
-    "@jupyterlab/settingregistry": "^2.2.0-alpha.0",
-    "@jupyterlab/toc": "^4.0.0",
-    "@lumino/widgets": "^1.11.1"
-=======
     "@jupyterlab/application": "^2.0.0",
     "@jupyterlab/docmanager": "^2.0.0",
     "@jupyterlab/fileeditor": "^2.0.0",
@@ -59,7 +47,6 @@
     "@jupyterlab/notebook": "^2.0.0",
     "@jupyterlab/rendermime": "^2.0.0",
     "@jupyterlab/toc": "^4.0.0"
->>>>>>> 0e2d475c
   },
   "devDependencies": {
     "husky": "^2.7.0",
