--- conflicted
+++ resolved
@@ -684,11 +684,7 @@
               props.sessionContext
             )}
             tooltip={'Switch kernel'}
-<<<<<<< HEAD
-            label={session?.kernelDisplayName}
-=======
-            label={sessionContext.kernelDisplayName}
->>>>>>> 28cef062
+            label={sessionContext?.kernelDisplayName}
           />
         )}
       </UseSignal>
